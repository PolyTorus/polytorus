--- conflicted
+++ resolved
@@ -1,10 +1,6 @@
-<<<<<<< HEAD
-pub mod cli;
-pub mod cli_getbalance;
-=======
 pub mod cil_listaddresses;
 pub mod cil_reindex;
 pub mod cil_startminer;
 pub mod cil_startnode;
 pub mod cli;
->>>>>>> b85b290d
+pub mod cli_getbalance;