use crate::webserver::createwallet;
<<<<<<< HEAD
use crate::webserver::getbalance;
=======
use crate::webserver::listaddresses;
>>>>>>> b85b290d
use crate::webserver::printchain;
use crate::webserver::reindex;
use crate::webserver::startminer;
use crate::webserver::startnode;
use actix_web::{App, HttpServer};

pub struct WebServer {}

impl WebServer {
    pub async fn new() -> std::io::Result<()> {
        HttpServer::new(|| {
            App::new()
                .service(createwallet::create_wallet)
                .service(printchain::print_chain)
<<<<<<< HEAD
                .service(getbalance::get_balance)
=======
                .service(listaddresses::list_addresses)
                .service(reindex::reindex)
                .service(startnode::start_node)
                .service(startminer::start_miner)
>>>>>>> b85b290d
        })
        .bind(("127.0.0.1", 7000))?
        .run()
        .await
    }
}<|MERGE_RESOLUTION|>--- conflicted
+++ resolved
@@ -1,9 +1,6 @@
 use crate::webserver::createwallet;
-<<<<<<< HEAD
 use crate::webserver::getbalance;
-=======
 use crate::webserver::listaddresses;
->>>>>>> b85b290d
 use crate::webserver::printchain;
 use crate::webserver::reindex;
 use crate::webserver::startminer;
@@ -18,14 +15,11 @@
             App::new()
                 .service(createwallet::create_wallet)
                 .service(printchain::print_chain)
-<<<<<<< HEAD
-                .service(getbalance::get_balance)
-=======
                 .service(listaddresses::list_addresses)
                 .service(reindex::reindex)
                 .service(startnode::start_node)
                 .service(startminer::start_miner)
->>>>>>> b85b290d
+                .service(getbalance::get_balance)
         })
         .bind(("127.0.0.1", 7000))?
         .run()
