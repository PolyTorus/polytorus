--- conflicted
+++ resolved
@@ -1,11 +1,8 @@
 pub mod createwallet;
 pub mod listaddresses;
 pub mod printchain;
-<<<<<<< HEAD
+pub mod reindex;
 pub mod remotesend;
-=======
-pub mod reindex;
 pub mod startminer;
 pub mod startnode;
->>>>>>> b85b290d
 pub mod webserver;