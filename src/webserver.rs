pub mod createwallet;
<<<<<<< HEAD
pub mod getbalance;
=======
pub mod listaddresses;
>>>>>>> b85b290d
pub mod printchain;
pub mod reindex;
pub mod startminer;
pub mod startnode;
pub mod webserver;<|MERGE_RESOLUTION|>--- conflicted
+++ resolved
@@ -1,9 +1,6 @@
 pub mod createwallet;
-<<<<<<< HEAD
+pub mod listaddresses;
 pub mod getbalance;
-=======
-pub mod listaddresses;
->>>>>>> b85b290d
 pub mod printchain;
 pub mod reindex;
 pub mod startminer;
